--- conflicted
+++ resolved
@@ -290,53 +290,34 @@
     # but non-prefix might need an roi
     @_lmcache_nvtx_annotate
     @torch.no_grad()
-<<<<<<< HEAD
-    def retrive(self,
-                tokens: torch.Tensor,
-                return_tuple: bool = True,
-        ) -> Tuple[KVCache, int]:
-=======
     def retrieve(
         self,
         tokens: torch.Tensor,
         mask: Optional[torch.Tensor] = None,
+        return_tuple: bool = True,
     ) -> Tuple[KVCache, torch.Tensor]:
->>>>>>> bbc23b1d
         """
         Retrieve the KV cache of the tokens from the cache engine. The 
         retrieved KV cache should be a prefix of the input tokens.
 
         Input:
             tokens: the input tokens, with shape [seq_len]
-<<<<<<< HEAD
+
+            mask: a boolean mask of tokens indicating which tokens'
+            KV Cache should be retrieved. Currently, only support
+            suffix mask.
+
             return_tuple: whether to return the kv cache as a tuple or a single tensor
 
         Output: 
             kv_tensors: the kv cache of the tokens, in the format of nested tuples or
                         a single tensor with shape [num_layers, 2, hidden_dim, num_tokens]
                         (huggingface) or [num_layers, 2, num_tokens, hidden_dim] (vllm).
-                        Will be an empty tuple if no kv cache is retrived.
-            num_tokens: the number of tokens in the kv cache
-=======
-
-            format: either 'huggingface' or 'vllm'
-                For huggingface, it should have the shape of 
-                [num_heads, num_tokens, head_size]
-                
-                For vllm, it should have the shape of 
-                [num_tokens, num_heads, head_size]
-                
-            mask: a boolean mask of tokens indicating which tokens'
-            KV Cache should be retrieved. Currently, only support
-            suffix mask.
-
-        Output:
-            kv_tensors: the kv cache of the tokens, in the format of nested 
-                        tuples. Will be an empty tuple if no kv cache is 
-                        retrieved.
+                        Will be an empty tuple if no kv cache is retrieved (no matter 
+                        return_tuple is True or not).
+
 
             ret_mask: indicate which tokens are retrieved
->>>>>>> bbc23b1d
         """
         num_skip_chunk = 0
         num_skip_tok = 0
@@ -359,6 +340,7 @@
             if chunk is None:
                 break
             retrieved_kv_chunks.append(chunk)
+
         """ concatenate the kv cache """
         dim = None
         match fmt:
@@ -374,19 +356,6 @@
             ret_mask[:] = False
             return (), ret_mask
 
-<<<<<<< HEAD
-        if return_tuple:
-            st2 = time.perf_counter()
-            ret = self._blob_to_tuple_kv(torch.cat(retrived_kv_chunks, dim=dim + 2))
-            ed2 = time.perf_counter()
-            logger.info(f"Concatenated {len(retrived_kv_chunks)} chunks -- elapsed time {ed2 - st2}")
-            retrived_token_count = 0 if len(ret) == 0 else ret[0][0].shape[dim]
-        else:
-            ret = torch.cat(retrived_kv_chunks, dim=dim + 2)
-            retrived_token_count = 0 if ret.numel() == 0 else ret.shape[dim + 2]
-
-=======
-        st2 = time.perf_counter()
 
         # drop extra tokens in the first chunk
         extra_token_len = num_skip_tok - num_skip_chunk * self.chunk_size
@@ -394,14 +363,20 @@
                                                    retrieved_kv_chunks[0],
                                                    fmt)[0]
 
-        ret = self._blob_to_tuple_kv(
-            torch.cat(retrieved_kv_chunks, dim=dim + 2))
-        ed2 = time.perf_counter()
-        logger.info(
-            f"Concatenated {len(retrieved_kv_chunks)} chunks -- elapsed time"
-            f"{ed2 - st2}")
-        retrieved_token_count = 0 if len(ret) == 0 else ret[0][0].shape[dim]
->>>>>>> bbc23b1d
+
+        if return_tuple:
+            st2 = time.perf_counter()
+            ret = self._blob_to_tuple_kv(
+                torch.cat(retrieved_kv_chunks, dim=dim + 2))
+            ed2 = time.perf_counter()
+            logger.info(
+                f"Concatenated {len(retrieved_kv_chunks)} chunks -- elapsed time"
+                f"{ed2 - st2}")
+            retrieved_token_count = 0 if len(ret) == 0 else ret[0][0].shape[dim]
+        else:
+            ret = torch.cat(retrieved_kv_chunks, dim=dim + 2)
+            retrieved_token_count = 0 if ret.numel() == 0 else ret.shape[dim + 2]
+
         ed = time.perf_counter()
         logger.info(f"Retrieved {len(retrieved_kv_chunks)} chunks "
                     f"({retrieved_token_count} tokens in total) --"
