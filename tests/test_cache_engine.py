import shlex
import subprocess
import time

import pytest
import torch

from lmcache.cache_engine import LMCacheEngine, LMCacheEngineBuilder
from lmcache.config import LMCacheEngineConfig, LMCacheEngineMetadata


def dumb_metadata(fmt="vllm"):
    return LMCacheEngineMetadata("test_model", 3, 123, fmt, "half")


def generate_kv_cache(num_tokens, fmt, device):
    ret = []
    num_layers = 32
    num_heads = 8
    head_size = 128
    shape = ([num_tokens, num_heads, head_size]
             if fmt == "vllm" else [num_heads, num_tokens, head_size])
    dtype = torch.bfloat16 if fmt == "vllm" else torch.float16

    for i in range(num_layers):
        k = torch.rand(shape, dtype=dtype, device=device)
        v = torch.rand(shape, dtype=dtype, device=device)
        ret.append((k, v))

    return tuple(ret)


def generate_tokens(num_tokens, device):
    return torch.randint(0, 10000, size=[num_tokens]).to(device)


def concatenate_kv_caches(kv_chunks, fmt):
    dim = 1 if fmt == "huggingface" else 0
    ret = []
    for kv_layer in zip(*kv_chunks):
        klist, vlist = zip(*kv_layer)
        klayer = torch.cat(klist, dim=dim)
        vlayer = torch.cat(vlist, dim=dim)
        ret.append((klayer, vlayer))
    return tuple(ret)


def check_kv_cache_equal(left, right, num_tokens, fmt):
    """
    check if the first num_tokens of left and right kv cache are the same
    """
    dim = 0 if fmt == "vllm" else 1
    for left_kv, right_kv in zip(left, right):
        left_k, left_v = left_kv
        right_k, right_v = right_kv
        right_k = right_k.to(left_k.device)
        right_v = right_v.to(left_v.device)

        assert len(left_k.shape) == 3
        assert len(left_v.shape) == 3
        assert len(right_k.shape) == 3
        assert len(right_v.shape) == 3

        assert left_k.shape[dim] >= num_tokens
        assert left_v.shape[dim] >= num_tokens
        assert right_k.shape[dim] >= num_tokens
        assert right_v.shape[dim] >= num_tokens

        match fmt:
            case "huggingface":
                assert (left_k[:, :num_tokens, :] == right_k[:, :num_tokens, :]
                        ).all()
                assert (left_v[:, :num_tokens, :] == right_v[:, :num_tokens, :]
                        ).all()
            case "vllm":
                assert (left_k[:num_tokens, :, :] == right_k[:num_tokens, :, :]
                        ).all()
                assert (left_v[:num_tokens, :, :] == right_v[:num_tokens, :, :]
                        ).all()


def check_kv_cache_device(kvs, device):
    for kv in kvs:
        k, v = kv
        assert k.device == torch.device(device)
        assert v.device == torch.device(device)


# TODO(Jiayi): this test needs to be improved once more dst_device is supported
@pytest.mark.parametrize("src_device", ["cuda:0", "cuda", "cpu"])
@pytest.mark.parametrize("dst_device", ["cuda:0"])
@pytest.mark.parametrize("backend", ["cuda", "cpu", "file://local_disk/"])
def test_retrieve_device(backend, src_device, dst_device, autorelease):

    fmt = "vllm"
    num_tokens = 500
    """ initialize the engine """
    tokens = generate_tokens(num_tokens, src_device)
    kv_cache = generate_kv_cache(num_tokens, fmt, src_device)
    cfg = LMCacheEngineConfig.from_legacy(chunk_size=256, backend=backend)
    engine = autorelease(LMCacheEngine(cfg, dumb_metadata(fmt)))

    engine.store(tokens, kv_cache)
    retrieved_cache, ret_mask = engine.retrieve(tokens)
    check_kv_cache_device(retrieved_cache, dst_device)


@pytest.mark.parametrize("fmt", ["vllm", "huggingface"])
<<<<<<< HEAD
@pytest.mark.parametrize("backend", ["cuda", "cpu", "file://local_disk/", "redis://localhost:6379", "lm://localhost:65000"])
@pytest.mark.parametrize("remote_serde", ["torch", "safetensor"]) # lossless serde
@pytest.mark.parametrize("lmserver_process", ["cpu", "remote_disk/"], indirect=True)
def test_same_retrive_store(fmt, backend, remote_serde, autorelease, lmserver_process):
=======
@pytest.mark.parametrize(
    "backend",
    [
        "cuda",
        "cpu",
        "file://local_disk/",
        "redis://localhost:6379",
        "lm://localhost:65000",
    ],
)
@pytest.mark.parametrize("remote_serde",
                         ["torch", "safetensor"])  # lossless serde
# @pytest.mark.usefixtures("lmserver_process")
@pytest.mark.parametrize("lmserver_process", ["cpu", "remote_disk/"],
                         indirect=True)
def test_same_retrieve_store(fmt, backend, remote_serde, autorelease,
                             lmserver_process):
>>>>>>> bbc23b1d
    device = "cpu" if backend == "cpu" else "cuda"
    num_tokens = 2000

    tokens = generate_tokens(num_tokens, device)
    kv_cache = generate_kv_cache(num_tokens, fmt, device)
    """ initialize the engine """
    cfg = LMCacheEngineConfig.from_legacy(chunk_size=256,
                                          backend=backend,
                                          remote_serde=remote_serde)
    engine = autorelease(LMCacheEngine(cfg, dumb_metadata(fmt)))
    """ test retrieve empty """
    retrieved_cache, ret_mask = engine.retrieve(tokens)
    length = torch.sum(ret_mask)
    assert len(retrieved_cache) == 0
    assert length == 0
    """ test store """
    engine.store(tokens, kv_cache)
    """ test retrieve """
    retrieved_cache, ret_mask = engine.retrieve(tokens)
    length = torch.sum(ret_mask)

    assert length == num_tokens
    check_kv_cache_equal(retrieved_cache, kv_cache, num_tokens, fmt)
    """erase local cache"""
    if backend in ["file://local_disk/"]:
        subprocess.run(shlex.split("rm -rf local_disk/"))

@pytest.mark.parametrize("fmt", ["vllm", "huggingface"])
@pytest.mark.parametrize("backend", ["cuda", "cpu"])
def test_retrieve_big_tensor(fmt, backend, autorelease):
    device = "cpu" if backend == "cpu" else "cuda"
    num_tokens = 2000

    tokens = generate_tokens(num_tokens, device)
    kv_cache = generate_kv_cache(num_tokens, fmt, device)
    
    ''' initialize the engine '''
    cfg = LMCacheEngineConfig.from_legacy(chunk_size = 256, backend = backend)
    engine = autorelease(LMCacheEngine(cfg, dumb_metadata(fmt)))

    ''' test retrive empty '''
    retrived_cache, length = engine.retrive(tokens, return_tuple = False)
    assert len(retrived_cache) == 0
    assert length == 0

    ''' test store '''
    engine.store(tokens, kv_cache)

    ''' test retrive '''
    retrived_cache, length = engine.retrive(tokens, return_tuple = False)

    assert length == num_tokens
    assert retrived_cache.shape[0] == 32 # 32 is num_layers used in generate_kv_cache
    assert retrived_cache.shape[1] == 2
    token_dim = 2 if fmt == "vllm" else 3
    assert retrived_cache.shape[token_dim] == num_tokens

    
@pytest.mark.parametrize("fmt", ["vllm", "huggingface"])
@pytest.mark.parametrize("chunk_size", [128, 256])
@pytest.mark.parametrize(
    "backend",
    [
        "cuda",
        "cpu",
        "file://local_disk/",
        "redis://localhost:6379",
        "lm://localhost:65000",
    ],
)
@pytest.mark.parametrize("lmserver_process", ["cpu"], indirect=True)
def test_retrieve_prefix(fmt, chunk_size, backend, autorelease,
                         lmserver_process):
    device = "cpu" if backend == "cpu" else "cuda"
    num_tokens = 2000
    new_num_tokens = 1000
    print(fmt, chunk_size, backend)
    t1 = time.perf_counter()
    tokens = generate_tokens(num_tokens, device)
    kv_cache = generate_kv_cache(num_tokens, fmt, device)
    new_tokens = generate_tokens(new_num_tokens, device)
    _new_kv_cache = generate_kv_cache(new_num_tokens, fmt, device)
    t2 = time.perf_counter()
    print(f"init tensor takes {t2-t1}")
    """ initialize the engine """
    cfg = LMCacheEngineConfig.from_legacy(chunk_size=chunk_size,
                                          backend=backend)
    engine = autorelease(LMCacheEngine(cfg, dumb_metadata(fmt)))
    t3 = time.perf_counter()
    print(f"init engine takes {t3-t2}")
    """ test store """
    engine.store(tokens, kv_cache)
    t4 = time.perf_counter()
    print(f"store takes {t4-t3}")
    """ test retrieve """
    retrieved_cache, ret_mask = engine.retrieve(torch.cat([tokens,
                                                           new_tokens]))
    length = torch.sum(ret_mask)
    t5 = time.perf_counter()
    print(f"retrieve takes {t5-t4}")

    expected_chunk_cnt = num_tokens // chunk_size
    expected_length = expected_chunk_cnt * chunk_size
    assert length == expected_length
    check_kv_cache_equal(retrieved_cache, kv_cache, expected_length, fmt)

    if backend in ["file://local_disk/"]:
        subprocess.run(shlex.split("rm -rf local_disk/"))


@pytest.mark.parametrize("fmt", ["vllm", "huggingface"])
@pytest.mark.parametrize("chunk_size", [128, 256])
@pytest.mark.parametrize(
    "backend", ["cuda", "redis://localhost:6379", "lm://localhost:65000"])
@pytest.mark.parametrize("lmserver_process", ["cpu"], indirect=True)
def test_mixed_retrieve(fmt, chunk_size, backend, autorelease,
                        lmserver_process):
    device = "cuda"
    num_tokens = 2000
    new_num_tokens = 1000
    print(fmt, chunk_size, backend)
    tokens = generate_tokens(num_tokens, device)
    kv_cache = generate_kv_cache(num_tokens, fmt, device)
    new_tokens = generate_tokens(new_num_tokens, device)
    new_kv_cache = generate_kv_cache(new_num_tokens, fmt, device)
    """ initialize the engine """
    cfg = LMCacheEngineConfig.from_legacy(chunk_size=chunk_size,
                                          backend=backend)
    engine = autorelease(LMCacheEngine(cfg, dumb_metadata(fmt)))
    """ test store """
    engine.store(tokens, kv_cache)
    engine.store(new_tokens, new_kv_cache)
    """ test retrieve """
    retrieved_cache, ret_mask = engine.retrieve(torch.cat([tokens,
                                                           new_tokens]))
    length = torch.sum(ret_mask)

    expected_chunk_cnt = num_tokens // chunk_size
    expected_length = expected_chunk_cnt * chunk_size
    assert length == expected_length
    check_kv_cache_equal(retrieved_cache, kv_cache, expected_length, fmt)
    """ test another retrieve """
    retrieved_cache, ret_mask = engine.retrieve(new_tokens)
    length = torch.sum(ret_mask)
    assert length == new_num_tokens
    check_kv_cache_equal(retrieved_cache, new_kv_cache, length, fmt)
    """ insert the mixed kv cache """
    final_tokens = torch.cat([tokens, new_tokens])
    final_kv_cache = concatenate_kv_caches(
        [kv_cache, generate_kv_cache(new_num_tokens, fmt, device)], fmt)
    engine.store(final_tokens, final_kv_cache)
    """ should retrieve the mixed version """
    retrieved_cache, ret_mask = engine.retrieve(final_tokens)
    length = torch.sum(ret_mask)
    assert length == num_tokens + new_num_tokens
    check_kv_cache_equal(retrieved_cache, final_kv_cache, length, fmt)
    """destroy local disk path"""
    if backend in ["file://local_disk/"]:
        subprocess.run(shlex.split("rm -rf local_disk/"))


@pytest.mark.parametrize("fmt", ["vllm", "huggingface"])
def test_skipping(fmt, autorelease):
    device = "cuda"
    num_tokens = 12000
    new_num_tokens = 200
    chunk_size = 256
    persist_path = "/tmp/test-engine.pth"

    tokens = generate_tokens(num_tokens, device)
    kv_cache = generate_kv_cache(num_tokens, fmt, device)
    new_tokens = generate_tokens(new_num_tokens, device)
    new_kv_cache = generate_kv_cache(new_num_tokens, fmt, device)
    final_tokens = torch.cat([tokens, new_tokens])
    final_kv_cache = concatenate_kv_caches([kv_cache, new_kv_cache], fmt)
    """ initialize the engine """
    cfg = LMCacheEngineConfig.from_legacy(chunk_size=chunk_size,
                                          persist_path=persist_path)
    engine1 = autorelease(LMCacheEngine(cfg, dumb_metadata(fmt)))
    engine2 = autorelease(LMCacheEngine(cfg, dumb_metadata(fmt)))
    """ store and persist """
    engine1.store(tokens, kv_cache)
    engine2.store(tokens, kv_cache)
    """ store final """
    t1 = time.perf_counter()
    engine1.store(final_tokens, final_kv_cache, skip_existing=True)
    t2 = time.perf_counter()
    engine2.store(final_tokens, final_kv_cache, skip_existing=False)
    t3 = time.perf_counter()

    print("With skip:", t2 - t1)
    print("No skip:", t3 - t2)


def test_builder(autorelease):
    instance_id = "test"
    cfg = LMCacheEngineConfig.from_legacy(chunk_size=256,
                                          persist_path="/tmp/a.txt")
    cfg2 = LMCacheEngineConfig.from_legacy(chunk_size=512,
                                           persist_path="/tmp/a.txt")
    should_be_none = LMCacheEngineBuilder.get(instance_id)
    assert should_be_none is None

    _engine = autorelease(
        LMCacheEngineBuilder.get_or_create(instance_id, cfg, dumb_metadata()))
    _engine2 = autorelease(LMCacheEngineBuilder.get(instance_id))  # noqa

    with pytest.raises(ValueError):
        LMCacheEngineBuilder.get_or_create(instance_id, cfg2, dumb_metadata())<|MERGE_RESOLUTION|>--- conflicted
+++ resolved
@@ -106,12 +106,6 @@
 
 
 @pytest.mark.parametrize("fmt", ["vllm", "huggingface"])
-<<<<<<< HEAD
-@pytest.mark.parametrize("backend", ["cuda", "cpu", "file://local_disk/", "redis://localhost:6379", "lm://localhost:65000"])
-@pytest.mark.parametrize("remote_serde", ["torch", "safetensor"]) # lossless serde
-@pytest.mark.parametrize("lmserver_process", ["cpu", "remote_disk/"], indirect=True)
-def test_same_retrive_store(fmt, backend, remote_serde, autorelease, lmserver_process):
-=======
 @pytest.mark.parametrize(
     "backend",
     [
@@ -123,13 +117,11 @@
     ],
 )
 @pytest.mark.parametrize("remote_serde",
-                         ["torch", "safetensor"])  # lossless serde
-# @pytest.mark.usefixtures("lmserver_process")
+                         ["torch", "safetensor"])  
 @pytest.mark.parametrize("lmserver_process", ["cpu", "remote_disk/"],
                          indirect=True)
 def test_same_retrieve_store(fmt, backend, remote_serde, autorelease,
                              lmserver_process):
->>>>>>> bbc23b1d
     device = "cpu" if backend == "cpu" else "cuda"
     num_tokens = 2000
 
@@ -159,7 +151,7 @@
 
 @pytest.mark.parametrize("fmt", ["vllm", "huggingface"])
 @pytest.mark.parametrize("backend", ["cuda", "cpu"])
-def test_retrieve_big_tensor(fmt, backend, autorelease):
+def test_retrieve_single_tensor(fmt, backend, autorelease):
     device = "cpu" if backend == "cpu" else "cuda"
     num_tokens = 2000
 
@@ -171,17 +163,17 @@
     engine = autorelease(LMCacheEngine(cfg, dumb_metadata(fmt)))
 
     ''' test retrive empty '''
-    retrived_cache, length = engine.retrive(tokens, return_tuple = False)
+    retrived_cache, ret_mask = engine.retrieve(tokens, return_tuple = False)
     assert len(retrived_cache) == 0
-    assert length == 0
+    assert torch.sum(ret_mask).item() == 0
 
     ''' test store '''
     engine.store(tokens, kv_cache)
 
     ''' test retrive '''
-    retrived_cache, length = engine.retrive(tokens, return_tuple = False)
-
-    assert length == num_tokens
+    retrived_cache, ret_mask = engine.retrieve(tokens, return_tuple = False)
+
+    assert torch.sum(ret_mask).item() == num_tokens
     assert retrived_cache.shape[0] == 32 # 32 is num_layers used in generate_kv_cache
     assert retrived_cache.shape[1] == 2
     token_dim = 2 if fmt == "vllm" else 3
